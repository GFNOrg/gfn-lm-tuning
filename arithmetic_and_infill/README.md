--- conflicted
+++ resolved
@@ -1,8 +1,4 @@
-<<<<<<< HEAD
 # GFlowNet fine-tuning for story infilling, subjectivity classification and integer arithmetic
-=======
-# GFlowNet fine-tuning for story infilling and integer arithmetic 
->>>>>>> 8a76754c
 
 To install the dependencies required to run the code in this directory use `pip install -r requirements.txt`
 
